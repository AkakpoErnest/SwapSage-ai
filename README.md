--- conflicted
+++ resolved
@@ -133,6 +133,133 @@
 ```
 
 ### Deployment Scripts We Created
+
+**✅ Successfully Deployed:**
+- SwapSageOracle: `0x80e52B79961fEeB3096777AE0478B225A7Ae1c7e`
+- SwapSageHTLC: `0x0c06d83455d4033aC29aA0b8Fab00A10Bb0c85Bb`
+- SwapSageExecutor: `0x933672776E1e04C2C73bED443c2dCAB566bE0CC5`
+- SimpleHTLC: `0x431D2d3E65c7511dA9876a2d43043f04A7eDBb24`
+- MockERC20: `0x4e329608BbaeA87656fBDC5EFb755d079C5E4254`
+
+**🌐 View on Polygonscan:**
+- [Oracle Contract](https://polygonscan.com/address/0x80e52B79961fEeB3096777AE0478B225A7Ae1c7e)
+- [HTLC Contract](https://polygonscan.com/address/0x0c06d83455d4033aC29aA0b8Fab00A10Bb0c85Bb)
+- [Executor Contract](https://polygonscan.com/address/0x933672776E1e04C2C73bED443c2dCAB566bE0CC5)
+- [SimpleHTLC Contract](https://polygonscan.com/address/0x431D2d3E65c7511dA9876a2d43043f04A7eDBb24)
+- [MockERC20 Contract](https://polygonscan.com/address/0x4e329608BbaeA87656fBDC5EFb755d079C5E4254)
+
+### **Option 2: Single Contract (Ethereum - $50-100)**
+```bash
+# Deploy single contract to Ethereum mainnet
+npx hardhat run scripts/deploy-single-mainnet.js --network mainnet
+```
+
+### **Option 3: Full Ethereum ($200-500)**
+```bash
+# Deploy all contracts to Ethereum mainnet
+npx hardhat run scripts/deploy-mainnet.js --network mainnet
+```
+
+### **Option 4: Testnet (Free)**
+```bash
+# Deploy to Sepolia testnet for development
+npx hardhat run scripts/deploy-testnet.js --network sepolia
+```
+
+**📊 Cost Comparison:**
+- **Polygon:** $0.01-0.05 (✅ Full functionality - DEPLOYED)
+- **Single Contract:** $50-100 (Basic Ethereum mainnet)
+- **Full Ethereum:** $200-500 (Maximum security)
+- **Testnet:** Free (Development only)
+
+## 🎯 **Current Status & Next Steps**
+
+### **✅ What's Working:**
+- **Polygon Mainnet Deployment**: Oracle and HTLC contracts deployed
+- **Sepolia Testnet Deployment**: All contracts deployed (Oracle, HTLC, Executor, MockERC20)
+- **Cross-Chain Bridge**: Polygon ↔ Stellar swap functionality
+- **AI Interface**: Natural language swap commands
+- **Real-time Quotes**: 1inch API integration on Polygon mainnet
+- **Security**: HTLC atomic swap mechanics
+
+### **🔄 Next Steps:**
+1. **Complete Polygon Deployment**
+2. **Contract Verification**: Verify all contracts on Polygonscan
+3. **Testing**: Test full Polygon ↔ Stellar swap flow with real 1inch quotes
+4. **Production**: Deploy frontend to production with mainnet integration
+5. **Monitoring**: Set up transaction monitoring and alerts
+
+### **🐛 Known Issues:**
+- **SwapSageExecutor**: Failed to deploy due to constructor parameter handling
+- **TypeScript Errors**: Some linter errors remain in SwapInterface.tsx
+- **Frontend Integration**: Need to update environment variables in production
+
+### **Cross-Chain Testing**
+- **Testnet Support**: Sepolia and Stellar Testnet
+- **Mock Data**: Fallback for API failures
+- **Error Simulation**: Test error handling
+- **Performance Testing**: Load testing scenarios
+
+## 📁 Project Structure
+
+```
+swapsage-ai-oracle-main/
+├── contracts/                 # Smart contracts
+│   ├── SwapSageHTLC.sol      # Main HTLC contract
+│   ├── SwapSageOracle.sol    # Price oracle
+│   └── SwapSageExecutor.sol  # Swap execution
+├── src/
+│   ├── components/           # React components
+│   │   ├── SwapInterface.tsx # Main swap interface
+│   │   ├── AIChat.tsx        # AI assistant
+│   │   └── Header.tsx        # Navigation
+│   ├── services/             # Business logic
+│   │   ├── bridge/           # Cross-chain bridge
+│   │   ├── stellar/          # Stellar integration
+│   │   └── api/              # External APIs
+│   ├── contexts/             # React contexts
+│   └── hooks/                # Custom hooks
+├── test/                     # Test files
+└── scripts/                  # Deployment scripts
+```
+
+## 🛠️ Development
+
+### **Available Scripts**
+```bash
+# Development
+npm run dev              # Start development server
+npm run build            # Build for production
+npm run preview          # Preview production build
+
+# Smart Contracts
+npm run compile          # Compile contracts
+npm run test             # Run contract tests
+npm run deploy:local     # Deploy to local network
+npm run deploy:sepolia   # Deploy to Sepolia testnet
+
+# Code Quality
+npm run lint             # Run ESLint
+npm run type-check       # TypeScript type checking
+
+# Security & Validation
+npm run test:htlc-security    # Test HTLC security implementation
+npm run generate:stellar-keypair  # Generate Stellar keypair for mainnet
+npm run validate:env         # Validate environment configuration
+npm run predeploy           # Pre-deployment validation
+```
+
+### **Adding New Chains**
+1. **Smart Contract**: Deploy HTLC contract on new chain
+2. **Bridge Service**: Add chain integration logic
+3. **UI Components**: Update interface for new chain
+4. **Testing**: Add comprehensive tests
+
+## 🔒 Security Testing & Validation
+
+### **HTLC Security Test Suite**
+
+We've implemented comprehensive security testing for our HTLC implementation:
 
 ```bash
 # Deploy all contracts
@@ -176,7 +303,6 @@
 };
 ```
 
-<<<<<<< HEAD
 ### HTLC Implementation on Stellar
 ```typescript
 // Stellar HTLC creation for atomic swaps
@@ -217,43 +343,6 @@
   };
 };
 ```
-=======
-**📊 Cost Comparison:**
-- **Polygon:** $0.01-0.05 (✅ Full functionality - DEPLOYED)
-- **Single Contract:** $50-100 (Basic Ethereum mainnet)
-- **Full Ethereum:** $200-500 (Maximum security)
-- **Testnet:** Free (Development only)
-
-## 🎯 **Current Status & Next Steps**
-
-### **✅ What's Working:**
-- **Polygon Mainnet Deployment**: Oracle and HTLC contracts deployed
-- **Sepolia Testnet Deployment**: All contracts deployed (Oracle, HTLC, Executor, MockERC20)
-- **Cross-Chain Bridge**: Polygon ↔ Stellar swap functionality
-- **AI Interface**: Natural language swap commands
-- **Real-time Quotes**: 1inch API integration on Polygon mainnet
-- **Security**: HTLC atomic swap mechanics
-
-### **🔄 Next Steps:**
-1. **Complete Polygon Deployment**
-2. **Contract Verification**: Verify all contracts on Polygonscan
-3. **Testing**: Test full Polygon ↔ Stellar swap flow with real 1inch quotes
-4. **Production**: Deploy frontend to production with mainnet integration
-5. **Monitoring**: Set up transaction monitoring and alerts
-
-### **🐛 Known Issues:**
-- **SwapSageExecutor**: Failed to deploy due to constructor parameter handling
-- **TypeScript Errors**: Some linter errors remain in SwapInterface.tsx
-- **Frontend Integration**: Need to update environment variables in production
-
-### **Cross-Chain Testing**
-- **Testnet Support**: Sepolia and Stellar Testnet
-- **Mock Data**: Fallback for API failures
-- **Error Simulation**: Test error handling
-- **Performance Testing**: Load testing scenarios
-
-## 📁 Project Structure
->>>>>>> b3cd9c93
 
 ### Stellar Network Configuration
 ```typescript
