import React, { useState, useEffect } from 'react';
import { ethers } from 'ethers';
import { Button } from './ui/button';
import { Input } from './ui/input';
import { Card, CardContent, CardDescription, CardHeader, CardTitle } from './ui/card';
import { Select, SelectContent, SelectItem, SelectTrigger, SelectValue } from './ui/select';
import { Badge } from './ui/badge';
import { Alert, AlertDescription } from './ui/alert';
import { useWalletContext } from '../contexts/WalletContext';
import { oneInchAPI, Token, SwapQuote } from '../services/api/oneinch';
import { crossChainBridge, CrossChainSwapRequest, SwapStatus } from '../services/bridge/crossChainBridge';
import { stellarService } from '../services/stellar/stellarService';
import { ArrowRight, RefreshCw, AlertCircle, CheckCircle, Clock, X } from 'lucide-react';

const SwapInterface: React.FC = () => {
  const { walletState } = useWalletContext();
  const [fromToken, setFromToken] = useState<string>('');
  const [toToken, setToToken] = useState<string>('');
  const [fromAmount, setFromAmount] = useState<string>('');
  const [toAmount, setToAmount] = useState<string>('');
  const [fromChain, setFromChain] = useState<'ethereum' | 'polygon' | 'stellar'>('polygon');
  const [toChain, setToChain] = useState<'ethereum' | 'polygon' | 'stellar'>('stellar');
  const [tokens, setTokens] = useState<Record<string, Token>>({});
  const [swapQuote, setSwapQuote] = useState<SwapQuote | null>(null);
  const [isLoading, setIsLoading] = useState(false);
  const [error, setError] = useState<string>('');
  const [activeSwaps, setActiveSwaps] = useState<SwapStatus[]>([]);
  const [slippage, setSlippage] = useState<number>(1);

<<<<<<< HEAD
  // Available tokens for each chain (updated for Polygon mainnet)
=======
  // Enhanced token selection with error handling
  const handleTokenChange = (tokenAddress: string, type: 'from' | 'to') => {
    try {
      if (type === 'from') {
        setFromToken(tokenAddress);
        // Reset to token if it's the same as the new from token
        if (toToken === tokenAddress) {
          setToToken('');
        }
      } else {
        setToToken(tokenAddress);
      }
      setError(''); // Clear any previous errors
    } catch (error) {
      console.error('Token selection error:', error);
      setError('Failed to select token. Please try again.');
    }
  };

  // Enhanced chain selection with validation
  const handleChainChange = (chainId: 'ethereum' | 'stellar', type: 'from' | 'to') => {
    try {
      if (type === 'from') {
        setFromChain(chainId);
        // Reset tokens when chain changes
        setFromToken('');
        setToToken('');
      } else {
        setToChain(chainId);
        setToToken('');
      }
      setError(''); // Clear any previous errors
    } catch (error) {
      console.error('Chain selection error:', error);
      setError('Failed to select chain. Please try again.');
    }
  };

  // Available tokens for each chain (updated for Sepolia)
>>>>>>> 84e98ad9
  const availableTokens = {
    ethereum: {
      // ETH (native token) - correct address for all networks
      '0xeeeeeeeeeeeeeeeeeeeeeeeeeeeeeeeeeeeeeeee': { 
        address: '0xeeeeeeeeeeeeeeeeeeeeeeeeeeeeeeeeeeeeeeee',
        symbol: 'ETH', 
        name: 'Ethereum', 
        decimals: 18 
      },
      // Alternative ETH address (some systems use this)
      '0x0000000000000000000000000000000000000000': { 
        address: '0xeeeeeeeeeeeeeeeeeeeeeeeeeeeeeeeeeeeeeeee',
        symbol: 'ETH', 
        name: 'Ethereum', 
        decimals: 18 
      },
      '0xA0b86a33E6441b8c4C8C8C8C8C8C8C8C8C8C8C8': { 
        address: '0xA0b86a33E6441b8c4C8C8C8C8C8C8C8C8C8C8C8',
        symbol: 'USDC', 
        name: 'USD Coin', 
        decimals: 6 
      },
      '0x6B175474E89094C44Da98b954EedeAC495271d0F': { 
        address: '0x6B175474E89094C44Da98b954EedeAC495271d0F',
        symbol: 'DAI', 
        name: 'Dai Stablecoin', 
        decimals: 18 
      },
    },
    polygon: {
      // MATIC (native token) - correct address for Polygon
      '0xeeeeeeeeeeeeeeeeeeeeeeeeeeeeeeeeeeeeeeee': { 
        address: '0xeeeeeeeeeeeeeeeeeeeeeeeeeeeeeeeeeeeeeeee',
        symbol: 'MATIC', 
        name: 'Polygon', 
        decimals: 18 
      },
      // Alternative MATIC address
      '0x0000000000000000000000000000000000000000': { 
        address: '0xeeeeeeeeeeeeeeeeeeeeeeeeeeeeeeeeeeeeeeee',
        symbol: 'MATIC', 
        name: 'Polygon', 
        decimals: 18 
      },
      // USDC on Polygon mainnet
      '0x2791Bca1f2de4661ED88A30C99A7a9449Aa84174': { 
        address: '0x2791Bca1f2de4661ED88A30C99A7a9449Aa84174',
        symbol: 'USDC', 
        name: 'USD Coin', 
        decimals: 6 
      },
      // USDT on Polygon mainnet
      '0xc2132D05D31c914a87C6611C10748AEb04B58e8F': { 
        address: '0xc2132D05D31c914a87C6611C10748AEb04B58e8F',
        symbol: 'USDT', 
        name: 'Tether USD', 
        decimals: 6 
      },
      // DAI on Polygon mainnet
      '0x8f3Cf7ad23Cd3CaDbD9735AFf958023239c6A063': { 
        address: '0x8f3Cf7ad23Cd3CaDbD9735AFf958023239c6A063',
        symbol: 'DAI', 
        name: 'Dai Stablecoin', 
        decimals: 18 
      },
      // WETH on Polygon mainnet
      '0x7ceB23fD6bC0adD59E62ac25578270cFf1b9f619': { 
        address: '0x7ceB23fD6bC0adD59E62ac25578270cFf1b9f619',
        symbol: 'WETH', 
        name: 'Wrapped Ether', 
        decimals: 18 
      },
    },
    stellar: {
      'XLM': { 
        address: 'XLM',
        symbol: 'XLM', 
        name: 'Stellar Lumens', 
        decimals: 7 
      },
      'USDC': { 
        address: 'USDC',
        symbol: 'USDC', 
        name: 'USD Coin', 
        decimals: 7 
      },
      'USDT': { 
        address: 'USDT',
        symbol: 'USDT', 
        name: 'Tether USD', 
        decimals: 7 
      },
    }
  };

  useEffect(() => {
    loadTokens();
    loadActiveSwaps();
  }, []);

  // Reload tokens when wallet network changes
  useEffect(() => {
    if (walletState.chainId) {
      console.log('Wallet network changed, reloading tokens...');
      loadTokens();
    }
  }, [walletState.chainId]);

  useEffect(() => {
    if (fromToken && toToken && fromAmount && walletState.isConnected) {
      calculateQuote();
    }
  }, [fromToken, toToken, fromAmount, fromChain, toChain, walletState.isConnected]);

  const loadTokens = async () => {
    try {
      // Load tokens from 1inch API using current chain ID (default to Polygon mainnet)
      const chainId = walletState.chainId || 137; // Default to Polygon mainnet
      console.log(`Loading tokens for chain ID: ${chainId}`);
      const ethereumTokens = await oneInchAPI.getTokens(chainId);
      
      // Ensure native token (ETH/MATIC) is always available
      const nativeTokenSymbol = chainId === 137 ? 'MATIC' : 'ETH';
      const tokensWithNative = {
        ...ethereumTokens,
        '0xeeeeeeeeeeeeeeeeeeeeeeeeeeeeeeeeeeeeeeee': {
          address: '0xeeeeeeeeeeeeeeeeeeeeeeeeeeeeeeeeeeeeeeee',
          symbol: nativeTokenSymbol,
          name: chainId === 137 ? 'Polygon' : 'Ethereum',
          decimals: 18,
        }
      };
      
              console.log('Available tokens:', Object.keys(tokensWithNative));
              setTokens(tokensWithNative);
    } catch (error) {
      console.error('Error loading tokens:', error);
      // Use fallback tokens
      console.log('Using fallback tokens');
      setTokens(availableTokens.polygon);
    }
  };

  const loadActiveSwaps = async () => {
    if (walletState.address) {
      const swaps = crossChainBridge.getSwapsForAddress(walletState.address);
      setActiveSwaps(swaps);
    }
  };

  const calculateQuote = async () => {
    console.log('=== CALCULATE QUOTE START ===');
    console.log('fromToken:', fromToken);
    console.log('toToken:', toToken);
    console.log('fromAmount:', fromAmount);
    console.log('walletState.isConnected:', walletState.isConnected);
    console.log('walletState.chainId:', walletState.chainId);
    console.log('fromChain:', fromChain);
    console.log('toChain:', toChain);

    if (!fromToken || !toToken || !fromAmount || !walletState.isConnected) {
      setError('Please connect wallet and fill all fields');
      return;
    }

    // Prevent swapping same token
    if (fromToken === toToken && fromChain === toChain) {
      setError('Cannot swap the same token. Please select different tokens.');
      return;
    }

    setIsLoading(true);
    setError('');

    try {
      if (fromChain === toChain) {
        // Same-chain swap using 1inch
        if (fromChain === 'polygon') {
          // Use the actual chain ID from wallet state, fallback to Polygon mainnet if not available
          const chainId = walletState.chainId || 137;
          console.log(`Using chain ID: ${chainId} for swap quote`);
          console.log(`From Token: ${fromToken}`);
          console.log(`To Token: ${toToken}`);
          console.log(`Amount: ${fromAmount}`);
          console.log(`Address: ${walletState.address}`);
          
          try {
            const quote = await oneInchAPI.getSwapQuote(
              chainId,
              fromToken,
              toToken,
              fromAmount,
              walletState.address!,
              slippage
            );
            console.log('1inch quote received:', quote);
            setSwapQuote(quote);
            setToAmount(quote.toTokenAmount);
          } catch (error) {
            console.error('1inch API error:', error);
            throw error;
          }
        } else {
          // Stellar same-chain swap
          const exchangeRate = await stellarService.getExchangeRate(fromToken, toToken);
          const convertedAmount = (parseFloat(fromAmount) * exchangeRate).toFixed(7);
          setToAmount(convertedAmount);
        }
      } else {
        // Cross-chain swap - estimate based on current rates
        console.log(`Cross-chain swap: ${fromChain} → ${toChain}`);
        console.log(`From: ${fromAmount} ${fromToken} → To: ${toToken}`);
        let estimatedAmount = fromAmount;
        
        if (fromChain === 'polygon') {
          // Convert to MATIC first, then estimate Stellar amount
          if (fromToken !== '0xeeeeeeeeeeeeeeeeeeeeeeeeeeeeeeeeeeeeeeee') {
            const chainId = walletState.chainId || 137;
            
            try {
              // Try to get real quote from 1inch
              const maticQuote = await oneInchAPI.getSwapQuote(
                chainId,
                fromToken,
                '0xeeeeeeeeeeeeeeeeeeeeeeeeeeeeeeeeeeeeeeee',
                fromAmount,
                walletState.address!,
                slippage
              );
              estimatedAmount = maticQuote.toTokenAmount;
            } catch (error) {
              console.log('1inch API failed, using demo conversion for cross-chain swap');
              // Fallback: use demo conversion rate (1 USDC ≈ 0.001 MATIC on Polygon)
              const demoRate = 0.001; // Demo rate for USDC to MATIC
              estimatedAmount = (parseFloat(fromAmount) * demoRate).toString();
            }
          }
          
          // Estimate Stellar amount (simplified)
          try {
            const stellarRate = await stellarService.getExchangeRate('MATIC', 'XLM');
            const stellarAmount = (parseFloat(estimatedAmount) * stellarRate).toFixed(7);
            setToAmount(stellarAmount);
          } catch (error) {
            console.log('Stellar service failed, using demo rate');
            // Fallback: use demo rate (1 MATIC ≈ 100 XLM)
            const demoStellarRate = 100;
            const stellarAmount = (parseFloat(estimatedAmount) * demoStellarRate).toFixed(7);
            setToAmount(stellarAmount);
          }
        } else {
          // Stellar to Polygon
          try {
            const maticRate = await stellarService.getExchangeRate('XLM', 'MATIC');
            const maticAmount = (parseFloat(fromAmount) * maticRate).toFixed(18);
            setToAmount(maticAmount);
          } catch (error) {
            console.log('Stellar service failed, using demo rate for XLM to MATIC');
            // Fallback: use demo rate (1 XLM ≈ 0.01 MATIC)
            const demoRate = 0.01;
            const maticAmount = (parseFloat(fromAmount) * demoRate).toFixed(18);
            setToAmount(maticAmount);
          }
        }
      }
    } catch (error) {
      console.error('Error calculating quote:', error);
      setError(error instanceof Error ? error.message : 'Failed to calculate quote');
    } finally {
      setIsLoading(false);
    }
  };

  const executeSwap = async () => {
    if (!walletState.isConnected || !fromToken || !toToken || !fromAmount) {
      setError('Please connect wallet and fill all fields');
      return;
    }

    setIsLoading(true);
    setError('');

    try {
      if (fromChain === toChain) {
        // Same-chain swap
        if (fromChain === 'polygon') {
          await executePolygonSwap();
        } else {
          await executeStellarSwap();
        }
      } else {
        // Cross-chain swap
        await executeCrossChainSwap();
      }
    } catch (error) {
      console.error('Error executing swap:', error);
      setError(error instanceof Error ? error.message : 'Failed to execute swap');
    } finally {
      setIsLoading(false);
    }
  };

  const executePolygonSwap = async () => {
    if (!swapQuote) throw new Error('No swap quote available');

    try {
      // For now, let's use the 1inch swap directly since HTLC contracts need more setup
      const signer = await walletState.provider!.getSigner();
      
      // Check if user has enough balance
      const balance = await walletState.provider!.getBalance(walletState.address!);
      const requiredValue = swapQuote.tx.value || 0n;
      
      if (balance < requiredValue) {
        throw new Error(`Insufficient balance. Required: ${ethers.formatEther(requiredValue)} MATIC, Available: ${ethers.formatEther(balance)} MATIC`);
      }

      console.log('Executing 1inch swap on Polygon...');
      console.log('To:', swapQuote.tx.to);
      console.log('Value:', ethers.formatEther(swapQuote.tx.value || 0n), 'MATIC');
      console.log('Gas Limit:', swapQuote.estimatedGas);

      const tx = await signer.sendTransaction({
        to: swapQuote.tx.to,
        data: swapQuote.tx.data,
        value: swapQuote.tx.value,
        gasLimit: swapQuote.estimatedGas,
      });

      console.log('Transaction sent:', tx.hash);
      const receipt = await tx.wait();
      console.log('Polygon swap completed:', receipt?.hash);
      
      // Show success message
      setError('');
      alert(`Swap completed successfully! Transaction: ${receipt?.hash}`);
      
    } catch (error) {
      console.error('Error executing Polygon swap:', error);
      throw new Error(`Swap failed: ${error instanceof Error ? error.message : 'Unknown error'}`);
    }
  };

  const executeStellarSwap = async () => {
    // For Stellar same-chain swaps, we'd use the DEX
    const payment = await stellarService.convertTokens(
      fromToken,
      toToken,
      fromAmount,
      walletState.address!
    );
    
    console.log('Stellar swap completed:', payment.transactionHash);
  };

  const executeCrossChainSwap = async () => {
    const swapRequest: CrossChainSwapRequest = {
      fromChain: fromChain as 'polygon' | 'stellar',
      toChain: toChain as 'polygon' | 'stellar',
      fromToken,
      toToken,
      amount: fromAmount,
      fromAddress: walletState.address!,
      toAddress: walletState.address!, // For now, same address
      slippage,
    };

    let swapStatus: SwapStatus;

    if (fromChain === 'polygon' && toChain === 'stellar') {
      swapStatus = await crossChainBridge.initiatePolygonToStellarSwap(swapRequest);
    } else {
      swapStatus = await crossChainBridge.initiateStellarToPolygonSwap(swapRequest);
    }

    console.log('Cross-chain swap initiated:', swapStatus);
    
    // Add to active swaps
    setActiveSwaps(prev => [...prev, swapStatus]);
    
    // Balance will be refreshed automatically
  };

  const completeSwap = async (swapId: string, secret: string) => {
    try {
      const updatedSwap = await crossChainBridge.completeSwap(swapId, secret);
      setActiveSwaps(prev => prev.map(swap => swap.id === swapId ? updatedSwap : swap));
      console.log('Swap completed:', updatedSwap);
    } catch (error) {
      console.error('Error completing swap:', error);
      setError(error instanceof Error ? error.message : 'Failed to complete swap');
    }
  };

  const refundSwap = async (swapId: string) => {
    try {
      const updatedSwap = await crossChainBridge.refundSwap(swapId);
      setActiveSwaps(prev => prev.map(swap => swap.id === swapId ? updatedSwap : swap));
      console.log('Swap refunded:', updatedSwap);
    } catch (error) {
      console.error('Error refunding swap:', error);
      setError(error instanceof Error ? error.message : 'Failed to refund swap');
    }
  };

  const getStatusIcon = (status: string) => {
    switch (status) {
      case 'completed':
        return <CheckCircle className="h-4 w-4 text-green-500" />;
      case 'pending':
      case 'initiated':
        return <Clock className="h-4 w-4 text-yellow-500" />;
      case 'failed':
        return <X className="h-4 w-4 text-red-500" />;
      default:
        return <AlertCircle className="h-4 w-4 text-gray-500" />;
    }
  };

  const getStatusColor = (status: string) => {
    switch (status) {
      case 'completed':
        return 'bg-green-100 text-green-800';
      case 'pending':
      case 'initiated':
        return 'bg-yellow-100 text-yellow-800';
      case 'failed':
        return 'bg-red-100 text-red-800';
      default:
        return 'bg-gray-100 text-gray-800';
    }
  };

  return (
    <div className="space-y-6">
      {/* Swap Interface */}
      <Card>
        <CardHeader>
          <CardTitle className="flex items-center gap-2">
            <span>Cross-Chain Swap</span>
            <Badge variant="outline">HTLC Secure</Badge>
          </CardTitle>
          <CardDescription>
            Swap tokens between Ethereum and Stellar with atomic cross-chain security
          </CardDescription>
        </CardHeader>
        <CardContent className="space-y-4">
          {!walletState.isConnected && (
            <Alert>
              <AlertCircle className="h-4 w-4" />
              <AlertDescription>
                Please connect your wallet to start swapping
              </AlertDescription>
            </Alert>
          )}

          {/* From Chain and Token */}
          <div className="grid grid-cols-1 md:grid-cols-2 gap-4">
            <div className="space-y-2">
              <label className="text-sm font-medium">From Chain</label>
<<<<<<< HEAD
              <Select value={fromChain} onValueChange={(value: 'ethereum' | 'polygon' | 'stellar') => setFromChain(value)}>
=======
              <Select value={fromChain} onValueChange={(value: 'ethereum' | 'stellar') => handleChainChange(value, 'from')}>
>>>>>>> 84e98ad9
                <SelectTrigger>
                  <SelectValue />
                </SelectTrigger>
                <SelectContent>
                  <SelectItem value="ethereum">Ethereum</SelectItem>
                  <SelectItem value="polygon">Polygon</SelectItem>
                  <SelectItem value="stellar">Stellar</SelectItem>
                </SelectContent>
              </Select>
            </div>
            <div className="space-y-2">
              <label className="text-sm font-medium">To Chain</label>
<<<<<<< HEAD
              <Select value={toChain} onValueChange={(value: 'ethereum' | 'polygon' | 'stellar') => setToChain(value)}>
=======
              <Select value={toChain} onValueChange={(value: 'ethereum' | 'stellar') => handleChainChange(value, 'to')}>
>>>>>>> 84e98ad9
                <SelectTrigger>
                  <SelectValue />
                </SelectTrigger>
                <SelectContent>
                  <SelectItem value="ethereum">Ethereum</SelectItem>
                  <SelectItem value="polygon">Polygon</SelectItem>
                  <SelectItem value="stellar">Stellar</SelectItem>
                </SelectContent>
              </Select>
            </div>
          </div>

          {/* Token Selection */}
          <div className="grid grid-cols-1 md:grid-cols-2 gap-4">
            <div className="space-y-2">
              <label className="text-sm font-medium">From Token</label>
              <Select value={fromToken} onValueChange={(value) => handleTokenChange(value, 'from')}>
                <SelectTrigger>
                  <SelectValue placeholder="Select token" />
                </SelectTrigger>
                <SelectContent>
                  {(fromChain === 'ethereum' || fromChain === 'polygon')
                    ? Object.entries(tokens || {}).map(([address, token]) => (
                        <SelectItem key={address} value={address}>
                          {(token as Token).symbol} - {(token as Token).name}
                        </SelectItem>
                      ))
                    : Object.entries(availableTokens[fromChain] || {}).map(([address, token]) => (
                        <SelectItem key={address} value={address}>
                          {(token as Token).symbol} - {(token as Token).name}
                        </SelectItem>
                      ))
                  }
                </SelectContent>
              </Select>
            </div>
            <div className="space-y-2">
              <label className="text-sm font-medium">To Token</label>
              <Select value={toToken} onValueChange={(value) => handleTokenChange(value, 'to')}>
                <SelectTrigger>
                  <SelectValue placeholder="Select token" />
                </SelectTrigger>
                <SelectContent>
                  {(toChain === 'ethereum' || toChain === 'polygon')
                    ? Object.entries(tokens || {}).map(([address, token]) => (
                        <SelectItem key={address} value={address}>
                          {(token as Token).symbol} - {(token as Token).name}
                        </SelectItem>
                      ))
                    : Object.entries(availableTokens[toChain] || {}).map(([address, token]) => (
                        <SelectItem key={address} value={address}>
                          {(token as Token).symbol} - {(token as Token).name}
                        </SelectItem>
                      ))
                  }
                </SelectContent>
              </Select>
            </div>
          </div>

          {/* Amount Inputs */}
          <div className="grid grid-cols-1 md:grid-cols-2 gap-4">
            <div className="space-y-2">
              <label className="text-sm font-medium">Amount</label>
              <div className="relative">
                <Input
                  type="number"
                  placeholder="0.0"
                  value={fromAmount}
                  onChange={(e) => setFromAmount(e.target.value)}
                  disabled={!walletState.isConnected}
                />
                {walletState.isConnected && (
                  <Button
                    variant="ghost"
                    size="sm"
                    className="absolute right-2 top-1/2 transform -translate-y-1/2"
                    onClick={() => setFromAmount(walletState.balance || '0')}
                  >
                    MAX
                  </Button>
                )}
              </div>
              {walletState.isConnected && (
                <p className="text-xs text-muted-foreground">
                  Balance: {walletState.balance} {fromToken ? 
                    ((fromChain === 'ethereum' || fromChain === 'polygon') ? tokens[fromToken]?.symbol : availableTokens[fromChain][fromToken]?.symbol) 
                    : ''}
                </p>
              )}
            </div>
            <div className="space-y-2">
              <label className="text-sm font-medium">You'll Receive</label>
              <Input
                type="number"
                placeholder="0.0"
                value={toAmount}
                readOnly
                className="bg-muted"
              />
              {swapQuote && (
                <p className="text-xs text-muted-foreground">
                  Rate: 1 {(fromChain === 'ethereum' || fromChain === 'polygon') ? tokens[fromToken]?.symbol : availableTokens[fromChain][fromToken]?.symbol} = {toAmount} {(toChain === 'ethereum' || toChain === 'polygon') ? tokens[toToken]?.symbol : availableTokens[toChain][toToken]?.symbol}
                </p>
              )}
            </div>
          </div>

          {/* Slippage */}
          <div className="space-y-2">
            <label className="text-sm font-medium">Slippage Tolerance</label>
            <Select value={slippage.toString()} onValueChange={(value) => setSlippage(parseFloat(value))}>
              <SelectTrigger>
                <SelectValue />
              </SelectTrigger>
              <SelectContent>
                <SelectItem value="0.5">0.5%</SelectItem>
                <SelectItem value="1">1%</SelectItem>
                <SelectItem value="2">2%</SelectItem>
                <SelectItem value="5">5%</SelectItem>
              </SelectContent>
            </Select>
          </div>

          {/* Quote Details */}
          {swapQuote && fromChain === toChain && (
            <div className="p-4 border rounded-lg bg-muted/50">
              <h4 className="font-medium mb-2">Swap Quote</h4>
              <div className="space-y-1 text-sm">
                <div>Estimated Gas: {swapQuote.estimatedGas}</div>
                <div>Protocols: {swapQuote.protocols.join(', ')}</div>
                <div>You Pay: {swapQuote.fromTokenAmount} {swapQuote.fromToken.symbol}</div>
                <div>You Receive: {swapQuote.toTokenAmount} {swapQuote.toToken.symbol}</div>
              </div>
            </div>
          )}

          {/* Error Display */}
          {error && (
            <Alert variant="destructive">
              <AlertCircle className="h-4 w-4" />
              <AlertDescription>{error}</AlertDescription>
            </Alert>
          )}

          {/* Helpful Tips */}
          {!error && fromToken === toToken && fromChain === toChain && (
            <Alert>
              <AlertCircle className="h-4 w-4" />
              <AlertDescription>
                💡 Tip: Select different tokens to swap. For example, try ETH → USDC or USDC → DAI.
              </AlertDescription>
            </Alert>
          )}

          {/* Cross-Chain Swap Info */}
          {!error && fromChain !== toChain && (
            <Alert>
              <AlertCircle className="h-4 w-4" />
              <AlertDescription>
                🌉 Cross-chain swap: {fromChain.toUpperCase()} → {toChain.toUpperCase()}. 
                This will use atomic HTLC swaps for secure cross-chain transfers.
              </AlertDescription>
            </Alert>
          )}

          {/* Get Quote Button */}
          {fromChain === toChain && fromToken && toToken && fromAmount && !swapQuote && (
            <Button
              onClick={calculateQuote}
              disabled={!walletState.isConnected || isLoading || fromToken === toToken}
              variant="outline"
              className="w-full"
            >
              <RefreshCw className="mr-2 h-4 w-4" />
              Get Quote
            </Button>
          )}

          {/* Swap Button */}
          <Button
            onClick={executeSwap}
            disabled={!walletState.isConnected || !fromToken || !toToken || !fromAmount || isLoading || fromToken === toToken || (fromChain === toChain && !swapQuote)}
            className="w-full"
          >
            {isLoading ? (
              <>
                <RefreshCw className="mr-2 h-4 w-4 animate-spin" />
                Processing...
              </>
            ) : (
              <>
                <ArrowRight className="mr-2 h-4 w-4" />
                {fromChain === toChain ? 'Swap' : 'Bridge & Swap'}
              </>
            )}
          </Button>
        </CardContent>
      </Card>

      {/* Active Swaps */}
      {activeSwaps.length > 0 && (
        <Card>
          <CardHeader>
            <CardTitle>Active Swaps</CardTitle>
            <CardDescription>
              Monitor your cross-chain swap progress
            </CardDescription>
          </CardHeader>
          <CardContent>
            <div className="space-y-4">
              {activeSwaps.map((swap) => (
                <div key={swap.id} className="border rounded-lg p-4">
                  <div className="flex items-center justify-between mb-2">
                    <div className="flex items-center gap-2">
                      {getStatusIcon(swap.status)}
                      <span className="font-medium">
                        {swap.fromChain.toUpperCase()} → {swap.toChain.toUpperCase()}
                      </span>
                    </div>
                    <Badge className={getStatusColor(swap.status)}>
                      {swap.status}
                    </Badge>
                  </div>
                  
                  <div className="text-sm text-muted-foreground mb-2">
                    {swap.amount} {swap.fromToken} → {swap.receivedAmount || '...'} {swap.toToken}
                  </div>
                  
                  <div className="text-xs text-muted-foreground mb-3">
                    ID: {swap.id.slice(0, 8)}...{swap.id.slice(-8)}
                  </div>

                  {swap.status === 'initiated' && swap.secret && (
                    <div className="space-y-2">
                      <p className="text-xs text-muted-foreground">
                        Secret for completion: {swap.secret}
                      </p>
                      <div className="flex gap-2">
                        <Button
                          size="sm"
                          onClick={() => completeSwap(swap.id, swap.secret!)}
                        >
                          Complete Swap
                        </Button>
                        <Button
                          size="sm"
                          variant="outline"
                          onClick={() => refundSwap(swap.id)}
                        >
                          Refund
                        </Button>
                      </div>
                    </div>
                  )}

                  {swap.ethereumTxHash && (
                    <div className="text-xs text-muted-foreground">
                      ETH TX: {swap.ethereumTxHash.slice(0, 8)}...{swap.ethereumTxHash.slice(-8)}
                    </div>
                  )}

                  {swap.stellarTxHash && (
                    <div className="text-xs text-muted-foreground">
                      Stellar TX: {swap.stellarTxHash}
                    </div>
                  )}
                </div>
              ))}
            </div>
          </CardContent>
        </Card>
      )}
    </div>
  );
};

export default SwapInterface;<|MERGE_RESOLUTION|>--- conflicted
+++ resolved
@@ -27,9 +27,6 @@
   const [activeSwaps, setActiveSwaps] = useState<SwapStatus[]>([]);
   const [slippage, setSlippage] = useState<number>(1);
 
-<<<<<<< HEAD
-  // Available tokens for each chain (updated for Polygon mainnet)
-=======
   // Enhanced token selection with error handling
   const handleTokenChange = (tokenAddress: string, type: 'from' | 'to') => {
     try {
@@ -50,7 +47,7 @@
   };
 
   // Enhanced chain selection with validation
-  const handleChainChange = (chainId: 'ethereum' | 'stellar', type: 'from' | 'to') => {
+  const handleChainChange = (chainId: 'ethereum' | 'polygon' | 'stellar', type: 'from' | 'to') => {
     try {
       if (type === 'from') {
         setFromChain(chainId);
@@ -68,8 +65,7 @@
     }
   };
 
-  // Available tokens for each chain (updated for Sepolia)
->>>>>>> 84e98ad9
+  // Available tokens for each chain (updated for Polygon mainnet)
   const availableTokens = {
     ethereum: {
       // ETH (native token) - correct address for all networks
@@ -530,11 +526,7 @@
           <div className="grid grid-cols-1 md:grid-cols-2 gap-4">
             <div className="space-y-2">
               <label className="text-sm font-medium">From Chain</label>
-<<<<<<< HEAD
-              <Select value={fromChain} onValueChange={(value: 'ethereum' | 'polygon' | 'stellar') => setFromChain(value)}>
-=======
-              <Select value={fromChain} onValueChange={(value: 'ethereum' | 'stellar') => handleChainChange(value, 'from')}>
->>>>>>> 84e98ad9
+              <Select value={fromChain} onValueChange={(value: 'ethereum' | 'polygon' | 'stellar') => handleChainChange(value, 'from')}>
                 <SelectTrigger>
                   <SelectValue />
                 </SelectTrigger>
@@ -547,11 +539,7 @@
             </div>
             <div className="space-y-2">
               <label className="text-sm font-medium">To Chain</label>
-<<<<<<< HEAD
-              <Select value={toChain} onValueChange={(value: 'ethereum' | 'polygon' | 'stellar') => setToChain(value)}>
-=======
-              <Select value={toChain} onValueChange={(value: 'ethereum' | 'stellar') => handleChainChange(value, 'to')}>
->>>>>>> 84e98ad9
+              <Select value={toChain} onValueChange={(value: 'ethereum' | 'polygon' | 'stellar') => handleChainChange(value, 'to')}>
                 <SelectTrigger>
                   <SelectValue />
                 </SelectTrigger>
